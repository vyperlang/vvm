--- conflicted
+++ resolved
@@ -73,17 +73,12 @@
 @pytest.fixture
 def foo_source(all_versions):
     visibility = "external" if all_versions >= Version("0.2.0") else "public"
-<<<<<<< HEAD
+    interface = "IERC20" if all_versions >= Version("0.4.0a") else "ERC20"
+    import_path = "ethereum.ercs" if all_versions >= Version("0.4.0a") else "vyper.interfaces"
     pragma_version = "pragma version" if all_versions >= Version("0.3.10") else "@version"
     yield f"""
 #{pragma_version} {all_versions}
-from vyper.interfaces import ERC20
-=======
-    interface = "IERC20" if all_versions >= Version("0.4.0a") else "ERC20"
-    import_path = "ethereum.ercs" if all_versions >= Version("0.4.0a") else "vyper.interfaces"
-    yield f"""
 from {import_path} import {interface}
->>>>>>> c6e273b5
 
 @{visibility}
 def foo() -> int128:
