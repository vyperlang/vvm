#!/usr/bin/python3

import pytest
from packaging.version import Version
from requests import ConnectionError

import vvm


def pytest_addoption(parser):
    parser.addoption(
        "--no-install",
        action="store_true",
        help="Only run vvm tests against already installed vyper versions",
    )
    parser.addoption(
        "--vyper-versions",
        action="store",
        help="Only run tests against a specific version(s) of vyper",
    )


def pytest_configure(config):
    config.addinivalue_line("markers", "min_vyper: minimum version of vyper to run test against")
    config.addinivalue_line("markers", "max_vyper: maximum version of vyper to run test against")


def pytest_collection(session):
    global VERSIONS
    if session.config.getoption("--vyper-versions"):
        VERSIONS = [Version(i) for i in session.config.getoption("--vyper-versions").split(",")]
    elif session.config.getoption("--no-install"):
        VERSIONS = vvm.get_installed_vyper_versions()
    else:
        try:
            VERSIONS = vvm.get_installable_vyper_versions()
        except ConnectionError:
            raise pytest.UsageError(
                "ConnectionError while attempting to get vyper versions.\n"
                "Use the --no-install flag to only run tests against already installed versions."
            )
        for version in VERSIONS:
            vvm.install_vyper(version)


# auto-parametrize the vyper_version fixture with all target vyper versions
def pytest_generate_tests(metafunc):
    if "vyper_version" in metafunc.fixturenames:
        versions = VERSIONS.copy()
        for marker in metafunc.definition.iter_markers(name="min_vyper"):
            versions = [i for i in versions if i >= Version(marker.args[0])]
        for marker in metafunc.definition.iter_markers(name="max_vyper"):
            versions = [i for i in versions if i <= Version(marker.args[0])]
        metafunc.parametrize("vyper_version", versions, indirect=True)


@pytest.fixture
def vyper_version(request):
    """
    Run a test against all vyper versions.
    """
    version = request.param
    vvm.set_vyper_version(version)
    return version


@pytest.fixture
<<<<<<< HEAD
def foo_source(vyper_version):
    visibility = "external" if vyper_version >= Version("0.2.0") else "public"
    interface = "IERC20" if vyper_version >= Version("0.4.0a") else "ERC20"
    import_path = "ethereum.ercs" if vyper_version >= Version("0.4.0a") else "vyper.interfaces"
    pragma_version = "pragma version" if vyper_version >= Version("0.3.10") else "@version"
    yield f"""
#{pragma_version} ^{vyper_version}
=======
def foo_source(all_versions):
    visibility = "external" if all_versions >= Version("0.2.0") else "public"
    interface = "IERC20" if all_versions >= Version("0.4.0a") else "ERC20"
    import_path = "ethereum.ercs" if all_versions >= Version("0.4.0a") else "vyper.interfaces"
    yield f"""
>>>>>>> c6e273b5
from {import_path} import {interface}

@{visibility}
def foo() -> int128:
    return 13
"""


@pytest.fixture
def foo_path(tmp_path_factory, foo_source, vyper_version):
    source = tmp_path_factory.getbasetemp().joinpath(f"Foo-{vyper_version}.sol")
    if not source.exists():
        with source.open("w") as fp:
            fp.write(foo_source)
    return source


@pytest.fixture
def input_json(vyper_version):
    json = {
        "language": "Vyper",
        "sources": {},
        "settings": {"outputSelection": {"*": {"*": ["evm.bytecode.object"]}}},
    }
    yield json<|MERGE_RESOLUTION|>--- conflicted
+++ resolved
@@ -65,21 +65,13 @@
 
 
 @pytest.fixture
-<<<<<<< HEAD
 def foo_source(vyper_version):
     visibility = "external" if vyper_version >= Version("0.2.0") else "public"
     interface = "IERC20" if vyper_version >= Version("0.4.0a") else "ERC20"
     import_path = "ethereum.ercs" if vyper_version >= Version("0.4.0a") else "vyper.interfaces"
-    pragma_version = "pragma version" if vyper_version >= Version("0.3.10") else "@version"
+    pragma_version = "pragma version" if vyper_version >= Version("0.3.8") else "@version"
     yield f"""
-#{pragma_version} ^{vyper_version}
-=======
-def foo_source(all_versions):
-    visibility = "external" if all_versions >= Version("0.2.0") else "public"
-    interface = "IERC20" if all_versions >= Version("0.4.0a") else "ERC20"
-    import_path = "ethereum.ercs" if all_versions >= Version("0.4.0a") else "vyper.interfaces"
-    yield f"""
->>>>>>> c6e273b5
+#{pragma_version} {vyper_version}
 from {import_path} import {interface}
 
 @{visibility}
@@ -90,7 +82,7 @@
 
 @pytest.fixture
 def foo_path(tmp_path_factory, foo_source, vyper_version):
-    source = tmp_path_factory.getbasetemp().joinpath(f"Foo-{vyper_version}.sol")
+    source = tmp_path_factory.getbasetemp().joinpath(f"Foo-{vyper_version}.vy")
     if not source.exists():
         with source.open("w") as fp:
             fp.write(foo_source)
